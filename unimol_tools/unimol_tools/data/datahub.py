--- conflicted
+++ resolved
@@ -31,7 +31,6 @@
     def _init_data(self, **params):
         self.data = MolDataReader().read_data(self.data, self.is_train, **params)
         self.data['target_scaler'] = TargetScaler(self.ss_method, self.task, self.save_path)
-<<<<<<< HEAD
         if self.task == 'regression': 
             target = np.array(self.data['raw_target']).reshape(-1,1).astype(np.float32)
             if self.is_train:
@@ -40,30 +39,6 @@
         elif self.task == 'classification':
             target = np.array(self.data['raw_target']).reshape(-1,1).astype(np.int32)
             self.data['target'] = target
-=======
-        if self.is_train:
-            if self.task == 'regression': 
-                target = np.array(self.data['raw_target']).reshape(-1,1).astype(np.float32)
-                self.data['target_scaler'].fit(target, self.save_path)
-                self.data['target'] = self.data['target_scaler'].transform(target)
-            elif self.task == 'classification':
-                target = np.array(self.data['raw_target']).reshape(-1,1).astype(np.int32)
-                self.data['target'] = target
-            elif self.task =='multiclass':
-                target = np.array(self.data['raw_target']).reshape(-1,1).astype(np.int32)
-                self.data['target'] = target
-            elif self.task == 'multilabel_regression':
-                target = np.array(self.data['raw_target']).reshape(-1,self.data['num_classes']).astype(np.float32)
-                self.data['target_scaler'].fit(target, self.save_path)
-                self.data['target'] = self.data['target_scaler'].transform(target)
-            elif self.task == 'multilabel_classification':
-                target = np.array(self.data['raw_target']).reshape(-1,self.data['num_classes']).astype(np.int32)
-                self.data['target'] = target
-            elif self.task == 'repr':
-                pass
-            else:
-                raise ValueError('Unknown task: {}'.format(self.task))
->>>>>>> e9874e55
         elif self.task =='multiclass':
             target = np.array(self.data['raw_target']).reshape(-1,1).astype(np.int32)
             self.data['target'] = target
@@ -81,6 +56,7 @@
             self.data['target'] = self.data['raw_target']
         else:
             raise ValueError('Unknown task: {}'.format(self.task))
+        
         if 'atoms' in self.data and 'coordinates' in self.data:
             no_h_list = ConformerGen(**params).transform_raw(self.data['atoms'], self.data['coordinates'])
         else:
