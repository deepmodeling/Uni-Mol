--- conflicted
+++ resolved
@@ -65,15 +65,6 @@
         return self.__cached_item__(index, self.epoch)
 
 
-<<<<<<< HEAD
-class ConformerSampleConfGDataset(BaseWrapperDataset):
-    def __init__(self, dataset, seed, atoms, coordinates, tgt_coordinates):
-        self.dataset = dataset
-        self.seed = seed
-        self.atoms = atoms
-        self.coordinates = coordinates
-        self.tgt_coordinates = tgt_coordinates
-=======
 class ConformerSamplePocketFinetuneDataset(BaseWrapperDataset):
     def __init__(self, dataset, seed, atoms, residues, coordinates):
         self.dataset = dataset
@@ -81,7 +72,6 @@
         self.atoms = atoms
         self.residues = residues
         self.coordinates = coordinates
->>>>>>> db361c78
         self.set_epoch(None)
 
     def set_epoch(self, epoch, **unused):
@@ -90,7 +80,46 @@
 
     @lru_cache(maxsize=16)
     def __cached_item__(self, index: int, epoch: int):
-<<<<<<< HEAD
+        atoms = np.array([a[0] for a in self.dataset[index][self.atoms]])  # only 'C H O N S'
+        assert len(atoms) > 0
+        # This judgment is reserved for possible future expansion. 
+        # The number of pocket conformations is 1, and the 'sample' does not work.
+        if isinstance(self.dataset[index][self.coordinates], list):
+            size = len(self.dataset[index][self.coordinates])
+            with data_utils.numpy_seed(self.seed, epoch, index):
+                sample_idx = np.random.randint(size)
+            coordinates = self.dataset[index][self.coordinates][sample_idx]
+        else:
+            coordinates = self.dataset[index][self.coordinates]
+
+        if self.residues in self.dataset[index]:
+            residues = np.array(self.dataset[index][self.residues])
+        else:
+            residues = None
+        assert len(atoms) == len(coordinates)
+        return {self.atoms: atoms,
+                self.coordinates: coordinates.astype(np.float32),
+                self.residues: residues}
+
+    def __getitem__(self, index: int):
+        return self.__cached_item__(index, self.epoch)
+
+
+class ConformerSampleConfGDataset(BaseWrapperDataset):
+    def __init__(self, dataset, seed, atoms, coordinates, tgt_coordinates):
+        self.dataset = dataset
+        self.seed = seed
+        self.atoms = atoms
+        self.coordinates = coordinates
+        self.tgt_coordinates = tgt_coordinates
+        self.set_epoch(None)
+
+    def set_epoch(self, epoch, **unused):
+        super().set_epoch(epoch)
+        self.epoch = epoch
+
+    @lru_cache(maxsize=16)
+    def __cached_item__(self, index: int, epoch: int):
         atoms = np.array(self.dataset[index][self.atoms])
         assert len(atoms) > 0
         size = len(self.dataset[index][self.coordinates])
@@ -150,28 +179,6 @@
                 self.coordinates: coordinates.astype(np.float32),
                 self.tgt_coordinates: tgt_coordinates.astype(np.float32)
                 }
-=======
-        atoms = np.array([a[0] for a in self.dataset[index][self.atoms]])  # only 'C H O N S'
-        assert len(atoms) > 0
-        # This judgment is reserved for possible future expansion. 
-        # The number of pocket conformations is 1, and the 'sample' does not work.
-        if isinstance(self.dataset[index][self.coordinates], list):
-            size = len(self.dataset[index][self.coordinates])
-            with data_utils.numpy_seed(self.seed, epoch, index):
-                sample_idx = np.random.randint(size)
-            coordinates = self.dataset[index][self.coordinates][sample_idx]
-        else:
-            coordinates = self.dataset[index][self.coordinates]
-
-        if self.residues in self.dataset[index]:
-            residues = np.array(self.dataset[index][self.residues])
-        else:
-            residues = None
-        assert len(atoms) == len(coordinates)
-        return {self.atoms: atoms,
-                self.coordinates: coordinates.astype(np.float32),
-                self.residues: residues}
->>>>>>> db361c78
 
     def __getitem__(self, index: int):
         return self.__cached_item__(index, self.epoch)