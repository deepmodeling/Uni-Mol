--- conflicted
+++ resolved
@@ -17,7 +17,7 @@
 import lmdb
 import pickle
 import pandas as pd
-from typing import Optional, Dict, Tuple, List, Optional
+from typing import Dict, List, Optional
 from conf_gen_cal_metrics import clustering
 
 
@@ -249,7 +249,6 @@
     """ Symmetric RMSD for molecules. """
     if predict_coords is not np.nan:
         sz = holo_coords.shape
-<<<<<<< HEAD
         if mol is not None:
             # get stereochem-unaware permutations: (P, N)
             base_perms = np.array(mol.GetSubstructMatches(mol, uniquify=False))
@@ -268,9 +267,6 @@
             rmsd = best_rmsd
         else:
             rmsd = np.sqrt(np.sum((predict_coords - holo_coords) ** 2) / sz[-2])
-=======
-        rmsd = np.sqrt(np.sum((predict_coords - holo_coords) ** 2) / sz[-2])
->>>>>>> 542aa197
         return rmsd
     return 1000.0
 
